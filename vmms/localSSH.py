--- conflicted
+++ resolved
@@ -75,16 +75,7 @@
                         Checks if the machine is ready to run Tango jobs.
         """
         self.log = logging.getLogger("LocalSSH")
-<<<<<<< HEAD
-        self.log.info("LocalSSH ready.")
-        # try:
-        #     checkBinary = subprocess.check_call(["which", "autodriver"])
-        #     checkAutogradeUser = subprocess.check_call("getent passwd | grep 'autograde'", shell=True)
-        # except subprocess.CalledProcessError as e:
-        #     print "Local machine has not been bootstrapped for autograding. Please run localBootstrap.sh"
-        #     self.log.error(e)
-        #     exit(1)
-=======
+
         try:
             checkBinary = subprocess.check_call(["which", "autodriver"])
             checkAutogradeUser = subprocess.check_call(
@@ -93,7 +84,7 @@
             print "Local machine has not been bootstrapped for autograding. Please run localBootstrap.sh"
             self.log.error(e)
             exit(1)
->>>>>>> 3baadca4
+
 
     def instanceName(self, id, name):
         """ instanceName - Constructs a VM instance name. Always use
