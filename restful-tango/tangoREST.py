# tangoREST.py
#
# Implements open, upload, addJob, and poll to be used for the RESTful
# interface of Tango.
#

import sys
import os
import inspect
import hashlib
import json
import logging
import logging.handlers

currentdir = os.path.dirname(
    os.path.abspath(inspect.getfile(inspect.currentframe())))
parentdir = os.path.dirname(currentdir)
sys.path.insert(0, parentdir)

from tangod import TangoServer
from jobQueue import JobQueue
from jobManager import JobManager
from preallocator import Preallocator
from tangoObjects import TangoJob, TangoMachine, InputFile

from config import Config


class Status:

    def __init__(self):
        self.found_dir = self.create(0, "Found directory")
        self.made_dir = self.create(0, "Created directory")
        self.file_uploaded = self.create(0, "Uploaded file")
        self.file_exists = self.create(0, "File exists")
        self.job_added = self.create(0, "Job added")
        self.obtained_info = self.create(0, "Found info successfully")
        self.obtained_jobs = self.create(0, "Found list of jobs")
        self.preallocated = self.create(0, "VMs preallocated")
        self.obtained_pool = self.create(0, "Found pool")

        self.wrong_key = self.create(-1, "Key not recognized")
        self.wrong_courselab = self.create(-1, "Courselab not found")
        self.out_not_found = self.create(-1, "Output file not found")
        self.invalid_image = self.create(-1, "Invalid image name")
        self.pool_not_found = self.create(-1, "Pool not found")
        self.prealloc_failed = self.create(-1, "Preallocate VM failed")

    def create(self, id, msg):
        """ create - Constructs a dict with the given ID and message
        """
        result = {}
        result["statusId"] = id
        result["statusMsg"] = msg
        return result


class TangoREST:

    COURSELABS = Config.COURSELABS
    OUTPUT_FOLDER = "output"
    LOGFILE = Config.LOGFILE

    # Replace with choice of key store and override validateKey.
    # This key is just for testing.
    keys = Config.KEYS

    def __init__(self):

        logging.basicConfig(
                filename = self.LOGFILE,
                format = "%(levelname)s|%(asctime)s|%(name)s|%(message)s",
                level = Config.LOGLEVEL
                )

        vmms = None

        if Config.VMMS_NAME == "localSSH":
            from vmms.localSSH import LocalSSH
            vmms = LocalSSH()
        elif Config.VMMS_NAME == "tashiSSH":
            from vmms.tashiSSH import TashiSSH
            vmms = TashiSSH()
        elif Config.VMMS_NAME == "ec2SSH":
            from vmms.ec2SSH import Ec2SSH
            vmms = Ec2SSH()
        elif Config.VMMS_NAME == "localDocker":
            from vmms.localDocker import LocalDocker
            vmms = LocalDocker()
            

        self.vmms = {Config.VMMS_NAME: vmms}
        self.preallocator = Preallocator(self.vmms)
        self.queue = JobQueue(self.preallocator)

        if not Config.USE_REDIS:
            # creates a local Job Manager if there is no persistent
            # memory between processes. Otherwise, JobManager will
            # be initiated separately
            JobManager(self.queue, self.vmms, self.preallocator)

        self.tango = TangoServer(self.queue, self.preallocator, self.vmms)
<<<<<<< HEAD
=======
        logging.basicConfig(
            filename=self.LOGFILE,
            format="%(levelname)s|%(asctime)s|%(name)s|%(message)s",
            level=Config.LOGLEVEL
        )
>>>>>>> 3baadca4
        logging.getLogger('boto').setLevel(logging.INFO)
        self.log = logging.getLogger("TangoREST")
        self.log.info("Starting RESTful Tango server")
        self.status = Status()

    def validateKey(self, key):
        """ validateKey - Validates key provided by client
        """
        result = False
        for el in self.keys:
            if el == key:
                result = True
        return result

    def getDirName(self, key, courselab):
        """ getDirName - Computes directory name
        """
        return "%s-%s" % (key, courselab)

    def getDirPath(self, key, courselab):
        """ getDirPath - Computes directory path
        """
        labName = self.getDirName(key, courselab)
        return "%s/%s" % (self.COURSELABS, labName)

    def getOutPath(self, key, courselab):
        """ getOutPath - Computes output directory path
        """
        labPath = self.getDirPath(key, courselab)
        return "%s/%s" % (labPath, self.OUTPUT_FOLDER)

    def computeMD5(self, directory):
        """ computeMD5 - Computes the MD5 hash of given files in the
        given directory
        """
        result = []
        for elem in os.listdir(directory):
            try:
                body = open("%s/%s" % (directory, elem)).read()
                md5hash = hashlib.md5(body).hexdigest()
                result.append({'md5': md5hash, 'localFile': elem})
            except IOError:
                continue
        return result

    def createTangoMachine(self, image, vmms=Config.VMMS_NAME,
                           vmObj={'cores': 1, 'memory': 512}):
        """ createTangoMachine - Creates a tango machine object from image
        """
        return TangoMachine(
            name=image,
            vmms=vmms,
            image="%s" % (image),
            cores=vmObj["cores"],
            memory=vmObj["memory"],
            disk=None,
            network=None)

    def convertJobObj(self, dirName, jobObj):
        """ convertJobObj - Converts a dictionary into a TangoJob object
        """

        name = jobObj['jobName']
        outputFile = "%s/%s/%s/%s" % (self.COURSELABS,
                                      dirName,
                                      self.OUTPUT_FOLDER,
                                      jobObj['output_file'])
        timeout = jobObj['timeout']
        notifyURL = None
        maxOutputFileSize = Config.MAX_OUTPUT_FILE_SIZE
        if 'callback_url' in jobObj:
            notifyURL = jobObj['callback_url']

        # List of input files
        input = []
        for file in jobObj['files']:
            inFile = file['localFile']
            vmFile = file['destFile']
            handinfile = InputFile(
                localFile="%s/%s/%s" % (self.COURSELABS, dirName, inFile),
                destFile=vmFile)
            input.append(handinfile)

        # VM object
        vm = self.createTangoMachine(jobObj["image"])

        job = TangoJob(
            name=name,
            vm=vm,
            outputFile=outputFile,
            input=input,
            timeout=timeout,
            notifyURL=notifyURL,
            maxOutputFileSize=maxOutputFileSize)

        self.log.debug("inputFiles: %s" % [file.localFile for file in input])
        self.log.debug("outputFile: %s" % outputFile)
        return job

    def convertTangoMachineObj(self, tangoMachine):
        """ convertVMObj - Converts a TangoMachine object into a dictionary
        """
        # May need to convert instance_id
        vm = dict()
        vm['network'] = tangoMachine.network
        vm['resume'] = tangoMachine.resume
        vm['image'] = tangoMachine.image
        vm['memory'] = tangoMachine.memory
        vm['vmms'] = tangoMachine.vmms
        vm['cores'] = tangoMachine.cores
        vm['disk'] = tangoMachine.disk
        vm['id'] = tangoMachine.id
        vm['name'] = tangoMachine.name
        return vm

    def convertInputFileObj(self, inputFile):
        """ convertInputFileObj - Converts an InputFile object into a dictionary
        """
        input = dict()
        input['destFile'] = inputFile.destFile
        input['localFile'] = inputFile.localFile
        return input

    def convertTangoJobObj(self, tangoJobObj):
        """ convertTangoJobObj - Converts a TangoJob object into a dictionary
        """
        job = dict()
        # Convert scalar attribtues first
        job['retries'] = tangoJobObj.retries
        job['outputFile'] = tangoJobObj.outputFile
        job['name'] = tangoJobObj.name
        job['notifyURL'] = tangoJobObj.notifyURL
        job['maxOutputFileSize'] = tangoJobObj.maxOutputFileSize
        job['assigned'] = tangoJobObj.assigned
        job['timeout'] = tangoJobObj.timeout
        job['id'] = tangoJobObj.id
        job['trace'] = tangoJobObj.trace

        # Convert VM object
        job['vm'] = self.convertTangoMachineObj(tangoJobObj.vm)

        # Convert InputFile objects
        inputFiles = list()
        for inputFile in tangoJobObj.input:
            inputFiles.append(self.convertInputFileObj(inputFile))
        job['input'] = inputFiles

        return job
    ##
    # Tango RESTful API
    ##

    def open(self, key, courselab):
        """ open - Return a list of md5 hashes for each input file in the
        key-courselab directory and make one if the directory doesn't exist
        """
        self.log.debug("Received open request(%s, %s)" % (key, courselab))
        if self.validateKey(key):
            labPath = self.getDirPath(key, courselab)
            try:
                if os.path.exists(labPath):
                    self.log.info(
                        "Found directory for (%s, %s)" % (key, courselab))
                    statusObj = self.status.found_dir
                    statusObj['files'] = self.computeMD5(labPath)
                    return statusObj
                else:
                    outputPath = self.getOutPath(key, courselab)
                    os.makedirs(outputPath)
                    self.log.info(
                        "Created directory for (%s, %s)" % (key, courselab))
                    statusObj = self.status.made_dir
                    statusObj["files"] = []
                    return statusObj
            except Exception as e:
                self.log.error("open request failed: %s" % str(e))
                return self.status.create(-1, str(e))
        else:
            self.log.info("Key not recognized: %s" % key)
            return self.status.wrong_key

    def upload(self, key, courselab, file, body):
        """ upload - Upload file as an input file in key-courselab
        """
        self.log.debug("Received upload request(%s, %s, %s)" %
                       (key, courselab, file))
        if (self.validateKey(key)):
            labPath = self.getDirPath(key, courselab)
            try:
                if os.path.exists(labPath):
                    absPath = "%s/%s" % (labPath, file)
                    if os.path.exists(absPath):
                        fileMD5 = hashlib.md5(body).hexdigest()
                        if fileMD5 in [obj["md5"]
                                       for obj in self.computeMD5(labPath)]:
                            return self.status.file_exists
                    fh = open(absPath, "wt")
                    fh.write(body)
                    fh.close()
                    self.log.info(
                        "Uploaded file to (%s, %s, %s)" %
                        (key, courselab, file))
                    return self.status.file_uploaded
                else:
                    self.log.info(
                        "Courselab for (%s, %s) not found" % (key, courselab))
                    return self.status.wrong_courselab
            except Exception as e:
                self.log.error("upload request failed: %s" % str(e))
                return self.status.create(-1, str(e))
        else:
            self.log.info("Key not recognized: %s" % key)
            return self.status.wrong_key

    def addJob(self, key, courselab, jobStr):
        """ addJob - Add the job to be processed by Tango
        """
        self.log.debug("Received addJob request(%s, %s, %s)" %
                       (key, courselab, jobStr))
        if (self.validateKey(key)):
            labName = self.getDirName(key, courselab)
            try:
                jobObj = json.loads(jobStr)
                job = self.convertJobObj(labName, jobObj)
                jobId = self.tango.addJob(job)
                self.log.debug("Done adding job")
                if (jobId == -1):
                    self.log.info("Failed to add job to tango")
                    return self.status.create(-1, job.trace)
                self.log.info("Successfully added job to tango")
                result = self.status.job_added
                result['jobId'] = jobId
                return result
            except Exception as e:
                exc_type, exc_obj, exc_tb = sys.exc_info()
                fname = os.path.split(exc_tb.tb_frame.f_code.co_filename)[1]
                print(exc_type, fname, exc_tb.tb_lineno)
                self.log.error("addJob request failed: %s" % str(e))
                return self.status.create(-1, str(e))
        else:
            self.log.info("Key not recognized: %s" % key)
            return self.status.wrong_key

    def poll(self, key, courselab, outputFile):
        """ poll - Poll for the output file in key-courselab
        """
        self.log.debug("Received poll request(%s, %s, %s)" %
                       (key, courselab, outputFile))
        if (self.validateKey(key)):
            outputPath = self.getOutPath(key, courselab)
            outfilePath = "%s/%s" % (outputPath, outputFile)
            if os.path.exists(outfilePath):
                self.log.info("Output file (%s, %s, %s) found" %
                              (key, courselab, outputFile))
                output = open(outfilePath)
                result = output.read()
                output.close()
                return result
            self.log.info("Output file (%s, %s, %s) not found" %
                          (key, courselab, outputFile))
            return self.status.out_not_found
        else:
            self.log.info("Key not recognized: %s" % key)
            return self.status.wrong_key

    def info(self, key):
        """ info - Returns basic status for the Tango service such as uptime, number of jobs etc
        """
        self.log.debug("Received info request (%s)" % (key))
        if (self.validateKey(key)):
            info = self.tango.getInfo()
            result = self.status.obtained_info
            result['info'] = info
            return result
        else:
            self.log.info("Key not recognized: %s" % key)
            return self.status.wrong_key

    def jobs(self, key, deadJobs):
        """ jobs - Returns the list of live jobs (deadJobs == 0) or the list of dead jobs (deadJobs == 1)
        """
        self.log.debug("Received jobs request (%s, %s)" % (key, deadJobs))
        if (self.validateKey(key)):
            jobs = list()
            result = self.status.obtained_jobs
            if (int(deadJobs) == 0):
                jobs = self.tango.getJobs(0)
                self.log.debug(
                    "Retrieved live jobs (deadJobs = %s)" % deadJobs)
            elif (int(deadJobs) == 1):
                jobs = self.tango.getJobs(-1)
                self.log.debug(
                    "Retrieved dead jobs (deadJobs = %s)" % deadJobs)
            result['jobs'] = list()
            for job in jobs:
                result['jobs'].append(self.convertTangoJobObj(job))

            return result
        else:
            self.log.info("Key not recognized: %s" % key)
            return self.status.wrong_key

    def pool(self, key, image):
        """ pool - Get information about a pool of VMs spawned from image
        """
        self.log.debug("Received pool request(%s, %s)" % (key, image))
        if self.validateKey(key):
            if not image or image == "" or not image.endswith(".img"):
                self.log.info("Invalid image name")
                return self.status.invalid_image
            image = image[:-4]
            info = self.preallocator.getPool(image)
            if len(info["pool"]) == 0:
                self.log.info("Pool image not found: %s" % image)
                return self.status.pool_not_found
            self.log.info("Pool image found: %s" % image)
            result = self.status.obtained_pool
            result["total"] = info["pool"]
            result["free"] = info["free"]
            return result
        else:
            self.log.info("Key not recognized: %s" % key)
            return self.status.wrong_key

    def prealloc(self, key, image, num, vmStr):
        """ prealloc - Create a pool of num instances spawned from image
        """
        self.log.debug("Received prealloc request(%s, %s, %s)" %
                       (key, image, num))
        if self.validateKey(key):
            if not image or image == "" or not image.endswith(".img"):
                self.log.info("Invalid image name")
                return self.status.invalid_image
            if vmStr != "":
                vmObj = json.loads(vmStr)
                vm = self.createTangoMachine(image, vmObj=vmObj)
            else:
                vm = self.createTangoMachine(image)
            success = self.tango.preallocVM(vm, int(num))
            if (success == -1):
                self.log.info("Failed to preallocated VMs")
                return self.status.prealloc_failed
            self.log.info("Successfully preallocated VMs")
            return self.status.preallocated
        else:
            self.log.info("Key not recognized: %s" % key)
            return self.status.wrong_key

    def resetTango(self):
        """ Destroys VMs associated with this namespace. Used for admin
            purposes only.
        """
        self.log.debug("Received resetTango request.")
        self.tango.resetTango(self.vmms)<|MERGE_RESOLUTION|>--- conflicted
+++ resolved
@@ -100,14 +100,13 @@
             JobManager(self.queue, self.vmms, self.preallocator)
 
         self.tango = TangoServer(self.queue, self.preallocator, self.vmms)
-<<<<<<< HEAD
-=======
+
         logging.basicConfig(
             filename=self.LOGFILE,
             format="%(levelname)s|%(asctime)s|%(name)s|%(message)s",
             level=Config.LOGLEVEL
         )
->>>>>>> 3baadca4
+
         logging.getLogger('boto').setLevel(logging.INFO)
         self.log = logging.getLogger("TangoREST")
         self.log.info("Starting RESTful Tango server")
