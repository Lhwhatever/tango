#
# Tango is a job management service that manages requests for jobs to
# be run in virtual machines. Tango consists of five main components:
#
# 1. The Restful API: This is the interface for Tango that receives
#    requests from clients via HTTP. AddJob requests are converted
#    into a form that the tangoServer understands and then passed on
#    to an instance of the tangoServer class. (restful-tango/*)
#
# 2. The TangoServer Class: This is a class that accepts addJob requests
#    from the restful server. Job requests are validated and placed in
#    a job queue. This class also implements various administrative
#    functions to manage instances of tangoServer. (tangod.py)
#
# 3. The Job Manager: This thread runs continuously. It watches the job
#    queue for new job requests. When it finds one it creates a new
#    worker thread to handle the job, and assigns a preallocated or new VM
#    to the job. (jobQueue.py)
#
# 4. Workers: Worker threads do the actual work of running a job. The
#    process of running a job is broken down into the following steps:
#    (1) initializeVM, (2) waitVM, (3) copyIn, (4) runJob, (5)
#    copyOut, (6) destroyVM. The actual process involved in
#    each of those steps is handled by a virtual machine management
#    system (VMMS) such as Local or Amazon EC2.  Each job request
#    specifies the VMMS to use.  The worker thread dynamically loads
#    and uses the module written for that particular VMMS. (worker.py
#    and vmms/*.py)
#
# 5. The Preallocator: Virtual machines can preallocated in a pool in
#    order to reduce response time. Each virtual machine image has its
#    own pool.  Users control the size of each pool via an external HTTP
#    call.  Each time a machine is assigned to a job and removed from
#    the pool, the preallocator creates another instance and adds it
#    to the pool. (preallocator.py)

import threading
import time
import logging
import re
import os
import stat

from config import Config
from jobQueue import JobQueue
from jobManager import JobManager
from preallocator import Preallocator
from tangoObjects import TangoJob
from datetime import datetime


class TangoServer:

    """ TangoServer - Implements the API functions that the server accepts
    """

    def __init__(self):
        self.daemon = True

        vmms = None
        if Config.VMMS_NAME == "tashiSSH":
            from vmms.tashiSSH import TashiSSH
            vmms = TashiSSH()
        elif Config.VMMS_NAME == "ec2SSH":
            from vmms.ec2SSH import Ec2SSH
            vmms = Ec2SSH()
        elif Config.VMMS_NAME == "localDocker":
            from vmms.localDocker import LocalDocker
            vmms = LocalDocker()
        elif Config.VMMS_NAME == "distDocker":
            from vmms.distDocker import DistDocker
            vmms = DistDocker()

        self.vmms = {Config.VMMS_NAME: vmms}
        self.preallocator = Preallocator(self.vmms)
        self.jobQueue = JobQueue(self.preallocator)
        if not Config.USE_REDIS:
            # creates a local Job Manager if there is no persistent
            # memory between processes. Otherwise, JobManager will
            # be initiated separately
            JobManager(self.jobQueue, self.vmms, self.preallocator)
        
        logging.basicConfig(
            filename=Config.LOGFILE,
            format="%(levelname)s|%(asctime)s|%(name)s|%(message)s",
            level=Config.LOGLEVEL,
        )
        self.log = logging.getLogger("Tangod")
        self.log.info("Starting Tango server on port %d" % (Config.PORT))
        self.start_time = time.time()

    def addJob(self, job):
        """ addJob - Add a job to the job queue
        """
        Config.job_requests += 1
        self.log.debug("Received addJob request")
        ret = self.__validateJob(job, self.vmms)
        self.log.info("Done validating job")
        if ret == 0:
            return self.jobQueue.add(job)
        else:
            self.jobQueue.addDead(job)
            return -1

    def delJob(self, id, deadjob):
        """ delJob - Delete a job
        @param id: Id of job to delete
        @param deadjob - If 0, move the job from the live queue to the
        dead queue. If non-zero, remove the job from the dead queue
        and discard. Use with caution!
        """
        self.log.debug("Received delJob(%d, %d) request" % (id, deadjob))
        return self.jobQueue.delJob(id, deadjob)

    def getJobs(self, item):
        """ getJobs - Return the list of live jobs (item == 0) or the
        list of dead jobs (item == -1).
        """
        try:
            self.log.debug("Received getJobs(%s) request" % (item))

            if item == -1:  # return the list of dead jobs
                return self.jobQueue.deadJobs.values()

            elif item == 0:  # return the list of live jobs
                return self.jobQueue.liveJobs.values()

            else:  # invalid parameter
                return []
        except Exception as e:
            self.log.debug("getJobs: %s" % str(e))

    def preallocVM(self, vm, num):
        """ preallocVM - Set the pool size for VMs of type vm to num
        """
        self.log.debug("Received preallocVM(%s,%d)request"
                       % (vm.name, num))
        try:
            vmms = self.vmms[vm.vmms]
            if not vm or num < 0:
                return -2
            if vm.image not in vmms.getImages():
                self.log.error("Invalid image name")
                return -3
            (name, ext) = os.path.splitext(vm.image)
            vm.name = name
            self.preallocator.update(vm, num)
            return 0
        except Exception as err:
            self.log.error("preallocVM failed: %s" % err)
            return -1

    def getVMs(self, vmms_name):
        """ getVMs - return the list of VMs managed by the service vmms_name
        """
        self.log.debug("Received getVMs request(%s)" % vmms_name)
        try:
            if vmms_name in self.vmms:
                vmms_inst = self.vmms[vmms_name]
                return vmms_inst.getVMs()
            else:
                return []
        except Exception as err:
            self.log.error("getVMs request failed: %s" % err)
            return []

    def delVM(self, vmName, id):
        """ delVM - delete a specific VM instance from a pool
        """
        self.log.debug("Received delVM request(%s, %d)" % (vmName, id))
        try:
            if not vmName or vmName == "" or not id:
                return -1
            return self.preallocator.destroyVM(vmName, id)
        except Exception as err:
            self.log.error("delVM request failed: %s" % err)
            return -1

    def getPool(self, vmName):
        """ getPool - Return the current members of a pool and its free list
        """
        self.log.debug("Received getPool request(%s)" % (vmName))
        try:
            if not vmName or vmName == "":
                return []
            result = self.preallocator.getPool(vmName)
            return ["pool_size=%d" % len(result["pool"]),
                    "free_size=%d" % len(result["free"]),
                    "pool=%s" % result["pool"],
                    "free=%s" % result["free"]]

        except Exception as err:
            self.log.error("getPool request failed: %s" % err)
            return []

    def getInfo(self):
        """ getInfo - return various statistics about the Tango daemon
        """
<<<<<<< HEAD
        stats = {}
        stats['elapsed_secs'] = time.time() - Config.start_time;
        stats['job_requests'] = Config.job_requests
        stats['job_retries'] = Config.job_retries
        stats['waitvm_timeouts'] = Config.waitvm_timeouts
        stats['runjob_timeouts'] = Config.runjob_timeouts
        stats['copyin_errors'] = Config.copyin_errors
        stats['runjob_errors'] = Config.runjob_errors
        stats['copyout_errors'] = Config.copyout_errors
        stats['num_threads'] = threading.activeCount()
        
=======
        stats = []
        stats.append("elapsed_secs=%d" % (time.time() - self.start_time))
        stats.append("job_requests=%d" % Config.job_requests)
        stats.append("job_retries=%d" % Config.job_retries)
        stats.append("waitvm_timeouts=%d" % Config.waitvm_timeouts)
        stats.append("runjob_timeouts=%d" % Config.runjob_timeouts)
        stats.append("copyin_errors=%d" % Config.copyin_errors)
        stats.append("runjob_errors=%d" % Config.runjob_errors)
        stats.append("copyout_errors=%d" % Config.copyout_errors)
        stats.append("num_threads=%d" % threading.activeCount())
>>>>>>> f4dca122
        return stats

    #
    # Helper functions
    #
    def resetTango(self, vmms):
        """ resetTango - resets Tango to a clean predictable state and
        ensures that it has a working virtualization environment. A side
        effect is that also checks that each supported VMMS is actually
        running.
        """
        self.log.debug("Received resetTango request.")

        try:
            # For each supported VMM system, get the instances it knows about,
            # and kill those in the current Tango name space.
            for vmms_name in vmms:
                vobj = vmms[vmms_name]
                vms = vobj.getVMs()
                self.log.debug("Pre-existing VMs: %s" % [vm.name for vm in vms])
                namelist = []
                for vm in vms:
                    if re.match("%s-" % Config.PREFIX, vm.name):
                        vobj.destroyVM(vm)
                        # Need a consistent abstraction for a vm between
                        # interfaces
                        namelist.append(vm.name)
                if namelist:
                    self.log.warning("Killed these %s VMs on restart: %s" %
                                (vmms_name, namelist))

            for _, job in self.jobQueue.liveJobs.iteritems():
                if not job.isNotAssigned():
                    job.makeUnassigned()
                self.log.debug("job: %s, assigned: %s" %
                               (str(job.name), str(job.assigned)))
        except Exception as err:
            self.log.error("resetTango: Call to VMMS %s failed: %s" %
                      (vmms_name, err))
            os._exit(1)


    def __validateJob(self, job, vmms):
        """ validateJob - validate the input arguments in an addJob request.
        """
        errors = 0

        # If this isn't a Tango job then bail with an error
        if (not isinstance(job, TangoJob)):
            return -1

        # Every job must have a name
        if not job.name:
            self.log.error("validateJob: Missing job.name")
            job.appendTrace("%s|validateJob: Missing job.name" %
                            (datetime.utcnow().ctime()))
            errors += 1

        # Check the virtual machine field
        if not job.vm:
            self.log.error("validateJob: Missing job.vm")
            job.appendTrace("%s|validateJob: Missing job.vm" %
                            (datetime.utcnow().ctime()))
            errors += 1
        else:
<<<<<<< HEAD
            if not job.vm.image:
                self.log.error("validateJob: Missing job.vm.image")
                job.appendTrace("%s|validateJob: Missing job.vm.image" %
                                (datetime.utcnow().ctime()))
                errors += 1
            else:
                vobj = vmms[Config.VMMS_NAME]
                imgList = vobj.getImages()
                if job.vm.image not in imgList:
                    self.log.error("validateJob: Image not found: %s" %
                              job.vm.image)
                    job.appendTrace("%s|validateJob: Image not found: %s" %
                                    (datetime.utcnow().ctime(), job.vm.image))
                    errors += 1
                else:
                    (name, ext) = os.path.splitext(job.vm.image)
                    job.vm.name = name
=======
            vobj = vmms[Config.VMMS_NAME]
            imgList = vobj.getImages()
            if job.vm.image not in imgList:
                log.error("validateJob: Image not found: %s" %
                          job.vm.image)
                job.appendTrace("%s|validateJob: Image not found: %s" %
                                (datetime.utcnow().ctime(), job.vm.image))
                errors += 1
            else:
                (name, ext) = os.path.splitext(job.vm.image)
                job.vm.name = name
>>>>>>> f4dca122

            if not job.vm.vmms:
                self.log.error("validateJob: Missing job.vm.vmms")
                job.appendTrace("%s|validateJob: Missing job.vm.vmms" %
                                (datetime.utcnow().ctime()))
                errors += 1
            else:
                if job.vm.vmms not in vmms:
                    self.log.error("validateJob: Invalid vmms name: %s" % job.vm.vmms)
                    job.appendTrace("%s|validateJob: Invalid vmms name: %s" %
                                    (datetime.utcnow().ctime(), job.vm.vmms))
                    errors += 1

        # Check the output file
        if not job.outputFile:
            self.log.error("validateJob: Missing job.outputFile")
            job.appendTrace("%s|validateJob: Missing job.outputFile" % (datetime.utcnow().ctime()))           
            errors += 1
        else:
            if not os.path.exists(os.path.dirname(job.outputFile)):
                self.log.error("validateJob: Bad output path: %s", job.outputFile)
                job.appendTrace("%s|validateJob: Bad output path: %s" %
                                (datetime.utcnow().ctime(), job.outputFile))
                errors += 1

        # Check for max output file size parameter
        if not job.maxOutputFileSize:
            self.log.debug("validateJob: Setting job.maxOutputFileSize "
                      "to default value: %d bytes", Config.MAX_OUTPUT_FILE_SIZE)
            job.maxOutputFileSize = Config.MAX_OUTPUT_FILE_SIZE

        # Check the list of input files
        hasMakefile = False
        for inputFile in job.input:
            if not inputFile.localFile:
                self.log.error("validateJob: Missing inputFile.localFile")
                job.appendTrace("%s|validateJob: Missing inputFile.localFile" %
                            (datetime.utcnow().ctime()))
                errors += 1
            else:
                if not os.path.exists(os.path.dirname(job.outputFile)):
                    self.log.error("validateJob: Bad output path: %s", job.outputFile)
                    job.appendTrace("%s|validateJob: Bad output path: %s" %
                                    (datetime.utcnow().ctime(), job.outputFile))
                    errors += 1

<<<<<<< HEAD
            if inputFile.destFile == 'Makefile':
                hasMakefile = True

        # Check if input files include a Makefile
        if not hasMakefile:
            self.log.error("validateJob: Missing Makefile in input files.")
            job.appendTrace("%s|validateJob: Missing Makefile in input files." % (datetime.utcnow().ctime()))
            errors+=1    

        # Check if job timeout has been set; If not set timeout to default
        if not job.timeout or job.timeout <= 0:
            self.log.debug("validateJob: Setting job.timeout to"
                      " default config value: %d secs", Config.RUNJOB_TIMEOUT)
            job.timeout = Config.RUNJOB_TIMEOUT

        # Any problems, return an error status
        if errors > 0:
            self.log.error("validateJob: Job rejected: %d errors" % errors)
            job.appendTrace("%s|validateJob: Job rejected: %d errors" %
                                (datetime.utcnow().ctime(), errors))
            return -1
        else:
            return 0
=======
    # Check if job timeout has been set; If not set timeout to default
    if not job.timeout or job.timeout <= 0:
        log.debug("validateJob: Setting job.timeout to"
                  " default config value: %d secs", Config.RUNJOB_TIMEOUT)
        job.timeout = Config.RUNJOB_TIMEOUT

    # Any problems, return an error status
    if errors > 0:
        log.error("validateJob: Job rejected: %d errors" % errors)
        job.appendTrace("%s|validateJob: Job rejected: %d errors" %
                            (datetime.utcnow().ctime(), errors))
        return -1
    else:
        return 0
>>>>>>> f4dca122
<|MERGE_RESOLUTION|>--- conflicted
+++ resolved
@@ -196,9 +196,8 @@
     def getInfo(self):
         """ getInfo - return various statistics about the Tango daemon
         """
-<<<<<<< HEAD
         stats = {}
-        stats['elapsed_secs'] = time.time() - Config.start_time;
+        stats['elapsed_secs'] = time.time() - self.start_time;
         stats['job_requests'] = Config.job_requests
         stats['job_retries'] = Config.job_retries
         stats['waitvm_timeouts'] = Config.waitvm_timeouts
@@ -208,18 +207,6 @@
         stats['copyout_errors'] = Config.copyout_errors
         stats['num_threads'] = threading.activeCount()
         
-=======
-        stats = []
-        stats.append("elapsed_secs=%d" % (time.time() - self.start_time))
-        stats.append("job_requests=%d" % Config.job_requests)
-        stats.append("job_retries=%d" % Config.job_retries)
-        stats.append("waitvm_timeouts=%d" % Config.waitvm_timeouts)
-        stats.append("runjob_timeouts=%d" % Config.runjob_timeouts)
-        stats.append("copyin_errors=%d" % Config.copyin_errors)
-        stats.append("runjob_errors=%d" % Config.runjob_errors)
-        stats.append("copyout_errors=%d" % Config.copyout_errors)
-        stats.append("num_threads=%d" % threading.activeCount())
->>>>>>> f4dca122
         return stats
 
     #
@@ -285,7 +272,6 @@
                             (datetime.utcnow().ctime()))
             errors += 1
         else:
-<<<<<<< HEAD
             if not job.vm.image:
                 self.log.error("validateJob: Missing job.vm.image")
                 job.appendTrace("%s|validateJob: Missing job.vm.image" %
@@ -303,19 +289,6 @@
                 else:
                     (name, ext) = os.path.splitext(job.vm.image)
                     job.vm.name = name
-=======
-            vobj = vmms[Config.VMMS_NAME]
-            imgList = vobj.getImages()
-            if job.vm.image not in imgList:
-                log.error("validateJob: Image not found: %s" %
-                          job.vm.image)
-                job.appendTrace("%s|validateJob: Image not found: %s" %
-                                (datetime.utcnow().ctime(), job.vm.image))
-                errors += 1
-            else:
-                (name, ext) = os.path.splitext(job.vm.image)
-                job.vm.name = name
->>>>>>> f4dca122
 
             if not job.vm.vmms:
                 self.log.error("validateJob: Missing job.vm.vmms")
@@ -362,7 +335,6 @@
                                     (datetime.utcnow().ctime(), job.outputFile))
                     errors += 1
 
-<<<<<<< HEAD
             if inputFile.destFile == 'Makefile':
                 hasMakefile = True
 
@@ -385,20 +357,4 @@
                                 (datetime.utcnow().ctime(), errors))
             return -1
         else:
-            return 0
-=======
-    # Check if job timeout has been set; If not set timeout to default
-    if not job.timeout or job.timeout <= 0:
-        log.debug("validateJob: Setting job.timeout to"
-                  " default config value: %d secs", Config.RUNJOB_TIMEOUT)
-        job.timeout = Config.RUNJOB_TIMEOUT
-
-    # Any problems, return an error status
-    if errors > 0:
-        log.error("validateJob: Job rejected: %d errors" % errors)
-        job.appendTrace("%s|validateJob: Job rejected: %d errors" %
-                            (datetime.utcnow().ctime(), errors))
-        return -1
-    else:
-        return 0
->>>>>>> f4dca122
+            return 0