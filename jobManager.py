--- conflicted
+++ resolved
@@ -89,38 +89,12 @@
         print("You need to have Redis running to be able to initiate stand-alone\
          JobManager")
     else:
-<<<<<<< HEAD
         tango = TangoServer()
         tango.log.debug("Resetting Tango VMs")
         tango.resetTango(tango.vmms)
         for key in tango.preallocator.machines.keys():
             tango.preallocator.machines.set(key, [[], TangoQueue(key)])
-        JobManager(tango.jobQueue, tango.vmms, tango.preallocator)
-=======
-        vmms = None
-
-        if Config.VMMS_NAME == "localSSH":
-            from vmms.localSSH import LocalSSH
-            vmms = LocalSSH()
-        elif Config.VMMS_NAME == "tashiSSH":
-            from vmms.tashiSSH import TashiSSH
-            vmms = TashiSSH()
-        elif Config.VMMS_NAME == "ec2SSH":
-            from vmms.ec2SSH import Ec2SSH
-            vmms = Ec2SSH()
-        elif Config.VMMS_NAME == "localDocker":
-            from vmms.localDocker import LocalDocker
-            vmms = LocalDocker()
-        elif Config.VMMS_NAME == "distDocker":
-            from vmms.distDocker import DistDocker
-            vmms = DistDocker()
-
-        vmms = {Config.VMMS_NAME: vmms}
-        preallocator = Preallocator(vmms)
-        queue = JobQueue(preallocator)
-
-        jobs = JobManager(queue, vmms, preallocator)
->>>>>>> f4dca122
+        jobs = JobManager(tango.jobQueue, tango.vmms, tango.preallocator)
 
         print("Starting the stand-alone Tango JobManager")
         jobs.run()