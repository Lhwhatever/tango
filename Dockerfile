--- conflicted
+++ resolved
@@ -35,14 +35,6 @@
  && apt-get clean \
  && rm -rf /var/lib/apt/lists/*
 
-<<<<<<< HEAD
-=======
-# Install Redis
-# RUN wget http://download.redis.io/releases/redis-stable.tar.gz && tar xzf redis-stable.tar.gz
-# WORKDIR /opt/redis-stable
-# RUN make && make install
-
->>>>>>> a85207a3
 WORKDIR /opt/TangoService/Tango/
 
 # Install Docker from Docker Inc. repositories.
@@ -57,17 +49,6 @@
 
 WORKDIR /opt
 
-<<<<<<< HEAD
-# Move all code into Tango directory
-ADD . TangoService/Tango/
-WORKDIR /opt/TangoService/Tango
-RUN mkdir -p volumes
-
-# Create virtualenv to link dependancies
-RUN pip3 install virtualenv && virtualenv .
-# Install python dependancies
-RUN pip3 install -r requirements.txt
-=======
 # Create virtualenv to link dependancies
 RUN pip3 install virtualenv && virtualenv .
 
@@ -82,17 +63,12 @@
 # Move all code into Tango directory
 ADD . .
 RUN mkdir -p volumes
->>>>>>> a85207a3
 
 RUN mkdir -p /var/log/docker /var/log/supervisor
 
 # Move custom config file to proper location
 RUN cp /opt/TangoService/Tango/deployment/config/nginx.conf /etc/nginx/nginx.conf
 RUN cp /opt/TangoService/Tango/deployment/config/supervisord.conf /etc/supervisor/supervisord.conf
-<<<<<<< HEAD
-=======
-# RUN cp /opt/TangoService/Tango/deployment/config/redis.conf /etc/redis.conf
->>>>>>> a85207a3
 
 # Reload new config scripts
 CMD ["/usr/bin/supervisord", "-c", "/etc/supervisor/supervisord.conf"]